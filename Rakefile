--- conflicted
+++ resolved
@@ -1,28 +1,2 @@
-<<<<<<< HEAD
-require 'rubygems'
-require 'rake/gempackagetask'
-require 'rubygems/specification'
-
-spec = Gem::Specification.new do |s|
-  s.name = 'redis-session-store'
-  s.version = '0.1.8'
-  s.platform = Gem::Platform::RUBY
-  s.has_rdoc = true
-  s.extra_rdoc_files = ["LICENSE"]
-  s.summary = "A drop-in replacement for e.g. MemCacheStore to store Rails sessions (and Rails sessions only) in Redis."
-  s.description = s.summary
-  s.authors = "Mathias Meyer"
-  s.email = "meyer@paperplanes.de"
-  s.homepage = "http://github.com/mattmatt/redis-session-store"
-  s.add_dependency "redis"
-  s.require_path = 'lib'
-  s.files = %w(README.md Rakefile) + Dir.glob("{lib}/**/*")
-end
-
-Rake::GemPackageTask.new(spec) do |pkg|
-  pkg.gem_spec = spec
-end
-=======
 #!/usr/bin/env rake
-require "bundler/gem_tasks"
->>>>>>> 7031872b
+require "bundler/gem_tasks"